export type FeatureFlag =
  | 'goalTemplatesEnabled'
  | 'goalTemplatesUIEnabled'
  | 'actionTemplating'
  | 'formulaMode'
  | 'currency'
<<<<<<< HEAD
  | 'plugins'
  | 'payPeriodsEnabled';
=======
  | 'crossoverReport'
  | 'plugins';
>>>>>>> 37b62d09

/**
 * Cross-device preferences. These sync across devices when they are changed.
 */
export type SyncedPrefs = Partial<
  Record<
    | 'budgetType'
    | 'upcomingScheduledTransactionLength'
    | 'firstDayOfWeekIdx'
    | 'dateFormat'
    | 'numberFormat'
    | 'hideFraction'
    | 'isPrivacyEnabled'
    | 'currencySymbolPosition'
    | 'currencySpaceBetweenAmountAndSymbol'
    | 'defaultCurrencyCode'
    | 'plugins'
    | `show-account-${string}-net-worth-chart`
    | 'showPayPeriods'
    | 'payPeriodFrequency'
    | 'payPeriodStartDate'
    | `side-nav.show-balance-history-${string}`
    | `show-balances-${string}`
    | `show-extra-balances-${string}`
    | `hide-cleared-${string}`
    | `hide-reconciled-${string}`
    // TODO: pull from src/components/modals/ImportTransactions.js
    | `parse-date-${string}-${'csv' | 'qif'}`
    | `csv-mappings-${string}`
    | `csv-delimiter-${string}`
    | `csv-skip-start-lines-${string}`
    | `csv-skip-end-lines-${string}`
    | `csv-in-out-mode-${string}`
    | `csv-out-value-${string}`
    | `csv-has-header-${string}`
    | `custom-sync-mappings-${string}`
    | `sync-import-pending-${string}`
    | `sync-reimport-deleted-${string}`
    | `sync-import-notes-${string}`
    | `sync-import-transactions-${string}`
    | `ofx-fallback-missing-payee-${string}`
    | `flip-amount-${string}-${'csv' | 'qif'}`
    | `flags.${FeatureFlag}`
    | `learn-categories`,
    string
  >
>;

/**
 * Preferences that are stored in the `metadata.json` file along with the
 * core database.
 */
export type MetadataPrefs = Partial<{
  budgetName: string;
  id: string;
  lastUploaded: string;
  cloudFileId: string;
  groupId: string;
  encryptKeyId: string;
  lastSyncedTimestamp: string;
  resetClock: boolean;
  lastScheduleRun: string;
  userId: string; // TODO: delete this (unused)
}>;

/**
 * Local preferences applicable to a single device. Stored in local storage.
 */
export type LocalPrefs = Partial<{
  'ui.showClosedAccounts': boolean;
  'expand-splits': boolean;
  'budget.collapsed': string[];
  'budget.summaryCollapsed': boolean;
  'budget.showHiddenCategories': boolean;
  'budget.startMonth': string;
  'flags.updateNotificationShownForVersion': string;
  reportsViewLegend: boolean;
  reportsViewSummary: boolean;
  reportsViewLabel: boolean;
  sidebarWidth: number;
  'mobile.showSpentColumn': boolean;
}>;

export type Theme =
  | 'light'
  | 'dark'
  | 'auto'
  | 'midnight'
  | 'development'
  | string;
export type DarkTheme = 'dark' | 'midnight';

// GlobalPrefs are the parsed global-store.json values
export type GlobalPrefs = Partial<{
  floatingSidebar: boolean;
  maxMonths: number;
  categoryExpandedState: number;
  keyId?: string;
  language: string;
  theme: Theme;
  preferredDarkTheme: DarkTheme;
  plugins: boolean;
  pluginThemes: Record<
    string,
    {
      id: string;
      displayName: string;
      description?: string;
      baseTheme?: 'light' | 'dark' | 'midnight';
      colors: Record<string, string>;
    }
  >; // Complete plugin theme metadata
  documentDir: string; // Electron only
  serverSelfSignedCert: string; // Electron only
  syncServerConfig?: {
    // Electron only
    autoStart?: boolean;
    port?: number;
  };
  notifyWhenUpdateIsAvailable: boolean;
}>;

// GlobalPrefsJson represents what's saved in the global-store.json file
export type GlobalPrefsJson = Partial<{
  'user-id'?: string;
  'user-key'?: string;
  'encrypt-keys'?: string;
  lastBudget?: string;
  readOnly?: string;
  'server-url'?: string;
  'did-bootstrap'?: boolean;
  'user-token'?: string;
  'floating-sidebar'?: string; // "true" or "false"
  'max-months'?: string; // e.g. "2" or "3"
  'category-expanded-state'?: string; // "0" or "1" or "2"
  'document-dir'?: GlobalPrefs['documentDir'];
  'encrypt-key'?: string;
  language?: GlobalPrefs['language'];
  theme?: GlobalPrefs['theme'];
  'preferred-dark-theme'?: GlobalPrefs['preferredDarkTheme'];
  plugins?: string; // "true" or "false"
  'plugin-theme'?: string; // JSON string of complete plugin theme (current selected plugin theme)
  'server-self-signed-cert'?: GlobalPrefs['serverSelfSignedCert'];
  syncServerConfig?: GlobalPrefs['syncServerConfig'];
  notifyWhenUpdateIsAvailable?: GlobalPrefs['notifyWhenUpdateIsAvailable'];
}>;

export type AuthMethods = 'password' | 'openid';<|MERGE_RESOLUTION|>--- conflicted
+++ resolved
@@ -4,13 +4,9 @@
   | 'actionTemplating'
   | 'formulaMode'
   | 'currency'
-<<<<<<< HEAD
-  | 'plugins'
   | 'payPeriodsEnabled';
-=======
   | 'crossoverReport'
   | 'plugins';
->>>>>>> 37b62d09
 
 /**
  * Cross-device preferences. These sync across devices when they are changed.
