export type FeatureFlag =
  | 'goalTemplatesEnabled'
  | 'goalTemplatesUIEnabled'
  | 'actionTemplating'
  | 'currency'
  | 'payPeriodsEnabled';

/**
 * Cross-device preferences. These sync across devices when they are changed.
 */
export type SyncedPrefs = Partial<
  Record<
    | 'budgetType'
    | 'upcomingScheduledTransactionLength'
    | 'firstDayOfWeekIdx'
    | 'dateFormat'
    | 'numberFormat'
    | 'hideFraction'
    | 'isPrivacyEnabled'
    | 'currencySymbolPosition'
    | 'currencySpaceBetweenAmountAndSymbol'
    | 'defaultCurrencyCode'
<<<<<<< HEAD
    | `show-account-${string}-net-worth-chart`
=======
    | 'showPayPeriods'
    | 'payPeriodFrequency'
    | 'payPeriodStartDate'
>>>>>>> 73a038fe
    | `side-nav.show-balance-history-${string}`
    | `show-balances-${string}`
    | `show-extra-balances-${string}`
    | `hide-cleared-${string}`
    | `hide-reconciled-${string}`
    // TODO: pull from src/components/modals/ImportTransactions.js
    | `parse-date-${string}-${'csv' | 'qif'}`
    | `csv-mappings-${string}`
    | `csv-delimiter-${string}`
    | `csv-skip-lines-${string}`
    | `csv-in-out-mode-${string}`
    | `csv-out-value-${string}`
    | `csv-has-header-${string}` 
    | `custom-sync-mappings-${string}`
    | `sync-import-pending-${string}`
    | `sync-reimport-deleted-${string}`
    | `sync-import-notes-${string}`
    | `sync-import-transactions-${string}`
    | `ofx-fallback-missing-payee-${string}`
    | `flip-amount-${string}-${'csv' | 'qif'}`
    | `flags.${FeatureFlag}`
    | `learn-categories`,
    string
  >
>;

/**
 * Preferences that are stored in the `metadata.json` file along with the
 * core database.
 */
export type MetadataPrefs = Partial<{
  budgetName: string;
  id: string;
  lastUploaded: string;
  cloudFileId: string;
  groupId: string;
  encryptKeyId: string;
  lastSyncedTimestamp: string;
  resetClock: boolean;
  lastScheduleRun: string;
  userId: string; // TODO: delete this (unused)
}>;

/**
 * Local preferences applicable to a single device. Stored in local storage.
 */
export type LocalPrefs = Partial<{
  'ui.showClosedAccounts': boolean;
  'expand-splits': boolean;
  'budget.collapsed': string[];
  'budget.summaryCollapsed': boolean;
  'budget.showHiddenCategories': boolean;
  'budget.startMonth': string;
  'flags.updateNotificationShownForVersion': string;
  reportsViewLegend: boolean;
  reportsViewSummary: boolean;
  reportsViewLabel: boolean;
  sidebarWidth: number;
  'mobile.showSpentColumn': boolean;
}>;

export type Theme = 'light' | 'dark' | 'auto' | 'midnight' | 'development';
export type DarkTheme = 'dark' | 'midnight';

// GlobalPrefs are the parsed global-store.json values
export type GlobalPrefs = Partial<{
  floatingSidebar: boolean;
  maxMonths: number;
  categoryExpandedState: number;
  keyId?: string;
  language: string;
  theme: Theme;
  preferredDarkTheme: DarkTheme;
  documentDir: string; // Electron only
  serverSelfSignedCert: string; // Electron only
  syncServerConfig?: {
    // Electron only
    autoStart?: boolean;
    port?: number;
  };
  notifyWhenUpdateIsAvailable: boolean;
}>;

// GlobalPrefsJson represents what's saved in the global-store.json file
export type GlobalPrefsJson = Partial<{
  'user-id'?: string;
  'user-key'?: string;
  'encrypt-keys'?: string;
  lastBudget?: string;
  readOnly?: string;
  'server-url'?: string;
  'did-bootstrap'?: boolean;
  'user-token'?: string;
  'floating-sidebar'?: string; // "true" or "false"
  'max-months'?: string; // e.g. "2" or "3"
  'category-expanded-state'?: string; // "0" or "1" or "2"
  'document-dir'?: GlobalPrefs['documentDir'];
  'encrypt-key'?: string;
  language?: GlobalPrefs['language'];
  theme?: GlobalPrefs['theme'];
  'preferred-dark-theme'?: GlobalPrefs['preferredDarkTheme'];
  'server-self-signed-cert'?: GlobalPrefs['serverSelfSignedCert'];
  syncServerConfig?: GlobalPrefs['syncServerConfig'];
  notifyWhenUpdateIsAvailable?: GlobalPrefs['notifyWhenUpdateIsAvailable'];
}>;

export type AuthMethods = 'password' | 'openid';<|MERGE_RESOLUTION|>--- conflicted
+++ resolved
@@ -20,13 +20,10 @@
     | 'currencySymbolPosition'
     | 'currencySpaceBetweenAmountAndSymbol'
     | 'defaultCurrencyCode'
-<<<<<<< HEAD
     | `show-account-${string}-net-worth-chart`
-=======
     | 'showPayPeriods'
     | 'payPeriodFrequency'
     | 'payPeriodStartDate'
->>>>>>> 73a038fe
     | `side-nav.show-balance-history-${string}`
     | `show-balances-${string}`
     | `show-extra-balances-${string}`
