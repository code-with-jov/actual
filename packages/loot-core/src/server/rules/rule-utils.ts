// @ts-strict-ignore
import * as dateFns from 'date-fns';

import { logger } from '../../platform/server/log';
import { recurConfigToRSchedule } from '../../shared/schedules';
import { type RuleConditionEntity } from '../../types/models';
import { RuleError } from '../errors';
import { RSchedule } from '../util/rschedule';

<<<<<<< HEAD
import { type Rule } from './rule';
=======
import * as monthUtils from '../../shared/months';
import { Rule } from './rule';
>>>>>>> d103c154

export function assert(test: unknown, type: string, msg: string): asserts test {
  if (!test) {
    throw new RuleError(type, msg);
  }
}

const OP_SCORES: Record<RuleConditionEntity['op'], number> = {
  is: 10,
  isNot: 10,
  oneOf: 9,
  notOneOf: 9,
  isapprox: 5,
  isbetween: 5,
  gt: 1,
  gte: 1,
  lt: 1,
  lte: 1,
  contains: 0,
  doesNotContain: 0,
  matches: 0,
  hasTags: 0,
  onBudget: 0,
  offBudget: 0,
};

function computeScore(rule: Rule): number {
  const initialScore = rule.conditions.reduce((score, condition) => {
    if (OP_SCORES[condition.op] == null) {
      logger.log(`Found invalid operation while ranking: ${condition.op}`);
      return 0;
    }

    return score + OP_SCORES[condition.op];
  }, 0);

  if (
    rule.conditions.every(
      cond =>
        cond.op === 'is' ||
        cond.op === 'isNot' ||
        cond.op === 'isapprox' ||
        cond.op === 'oneOf' ||
        cond.op === 'notOneOf',
    )
  ) {
    return initialScore * 2;
  }
  return initialScore;
}

function _rankRules(rules: Rule[]): Rule[] {
  const scores = new Map();
  rules.forEach(rule => {
    scores.set(rule, computeScore(rule));
  });

  // No matter the order of rules, this must always return exactly the same
  // order. That's why rules have ids: if two rules have the same score, it
  // sorts by id
  return [...rules].sort((r1, r2) => {
    const score1 = scores.get(r1);
    const score2 = scores.get(r2);
    if (score1 < score2) {
      return -1;
    } else if (score1 > score2) {
      return 1;
    } else {
      const id1 = r1.getId();
      const id2 = r2.getId();
      return id1 < id2 ? -1 : id1 > id2 ? 1 : 0;
    }
  });
}

export function rankRules(rules: Iterable<Rule>): Rule[] {
  let pre = [];
  let normal = [];
  let post = [];

  for (const rule of rules) {
    switch (rule.stage) {
      case 'pre':
        pre.push(rule);
        break;
      case 'post':
        post.push(rule);
        break;
      default:
        normal.push(rule);
    }
  }

  pre = _rankRules(pre);
  normal = _rankRules(normal);
  post = _rankRules(post);

  return pre.concat(normal).concat(post);
}

export function migrateIds(rule: Rule, mappings: Map<string, string>): void {
  // Go through the in-memory rules and patch up ids that have been
  // "migrated" to other ids. This is a little tricky, but a lot
  // easier than trying to keep an up-to-date mapping in the db. This
  // is necessary because ids can be transparently mapped as items are
  // merged/deleted in the system.
  //
  // It's very important here that we look at `rawValue` specifically,
  // and only apply the patches to the other `value` fields. We always
  // need to keep the original id around because undo can walk
  // backwards, and we need to be able to consistently apply a
  // "projection" of these mapped values. For example: if we have ids
  // [1, 2] and applying mappings transforms it to [2, 2], if `1` gets
  // mapped to something else there's no way to no to map *only* the
  // first id back to make [1, 2]. Keeping the original value around
  // solves this.
  for (let ci = 0; ci < rule.conditions.length; ci++) {
    const cond = rule.conditions[ci];
    if (cond.type === 'id') {
      switch (cond.op) {
        case 'is':
          cond.value = mappings.get(cond.rawValue) || cond.rawValue;
          cond.unparsedValue = cond.value;
          break;
        case 'isNot':
          cond.value = mappings.get(cond.rawValue) || cond.rawValue;
          cond.unparsedValue = cond.value;
          break;
        case 'oneOf':
          cond.value = cond.rawValue.map(v => mappings.get(v) || v);
          cond.unparsedValue = [...cond.value];
          break;
        case 'notOneOf':
          cond.value = cond.rawValue.map(v => mappings.get(v) || v);
          cond.unparsedValue = [...cond.value];
          break;
        default:
      }
    }
  }

  for (let ai = 0; ai < rule.actions.length; ai++) {
    const action = rule.actions[ai];
    if (action.type === 'id') {
      if (action.op === 'set') {
        action.value = mappings.get(action.rawValue) || action.rawValue;
      }
    }
  }
}

// This finds all the rules that reference the `id`
export function iterateIds(
  rules: Rule[],
  fieldName: string,
  func: (rule: Rule, id: string) => void | boolean,
): void {
  let i;

  ruleiter: for (i = 0; i < rules.length; i++) {
    const rule = rules[i];
    for (let ci = 0; ci < rule.conditions.length; ci++) {
      const cond = rule.conditions[ci];
      if (cond.type === 'id' && cond.field === fieldName) {
        switch (cond.op) {
          case 'is':
            if (func(rule, cond.value)) {
              continue ruleiter;
            }
            break;
          case 'isNot':
            if (func(rule, cond.value)) {
              continue ruleiter;
            }
            break;
          case 'oneOf':
            for (let vi = 0; vi < cond.value.length; vi++) {
              if (func(rule, cond.value[vi])) {
                continue ruleiter;
              }
            }
            break;
          case 'notOneOf':
            for (let vi = 0; vi < cond.value.length; vi++) {
              if (func(rule, cond.value[vi])) {
                continue ruleiter;
              }
            }
            break;
          default:
        }
      }
    }

    for (let ai = 0; ai < rule.actions.length; ai++) {
      const action = rule.actions[ai];
      if (action.type === 'id' && action.field === fieldName) {
        // Currently `set` is the only op, but if we add more this
        // will need to be extended
        if (action.op === 'set') {
          if (func(rule, action.value)) {
            break;
          }
        }
      }
    }
  }
}

export function parseRecurDate(desc) {
  try {
    const rules = recurConfigToRSchedule(desc);

    return {
      type: 'recur',
      schedule: new RSchedule({
        rrules: rules,
        data: {
          skipWeekend: desc.skipWeekend,
          weekendSolve: desc.weekendSolveMode,
        },
      }),
    };
  } catch (e) {
    throw new RuleError('parse-recur-date', e.message);
  }
}

export function parseDateString(str) {
  if (typeof str !== 'string') {
    return null;
  } else if (str.length === 10) {
    // YYYY-MM-DD
    if (!dateFns.isValid(monthUtils.parseDate(str))) {
      return null;
    }

    return { type: 'date', date: str };
  } else if (str.length === 7) {
    // YYYY-MM or YYYY-PP
    if (!dateFns.isValid(monthUtils.parseDate(str))) {
      return null;
    }

    return { type: 'month', date: str };
  } else if (str.length === 4) {
    // YYYY
    if (!dateFns.isValid(monthUtils.parseDate(str))) {
      return null;
    }

    return { type: 'year', date: str };
  }

  return null;
}

export function parseBetweenAmount(between) {
  const { num1, num2 } = between;
  if (typeof num1 !== 'number' || typeof num2 !== 'number') {
    return null;
  }
  return { type: 'between', num1, num2 };
}<|MERGE_RESOLUTION|>--- conflicted
+++ resolved
@@ -7,12 +7,8 @@
 import { RuleError } from '../errors';
 import { RSchedule } from '../util/rschedule';
 
-<<<<<<< HEAD
+import * as monthUtils from '../../shared/months';
 import { type Rule } from './rule';
-=======
-import * as monthUtils from '../../shared/months';
-import { Rule } from './rule';
->>>>>>> d103c154
 
 export function assert(test: unknown, type: string, msg: string): asserts test {
   if (!test) {
