--- conflicted
+++ resolved
@@ -7,11 +7,8 @@
   goalTemplatesUIEnabled: false,
   actionTemplating: false,
   currency: false,
-<<<<<<< HEAD
   plugins: false,
-=======
   payPeriodsEnabled: false,
->>>>>>> 7388b9aa
 };
 
 export function useFeatureFlag(name: FeatureFlag): boolean {
