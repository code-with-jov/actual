--- conflicted
+++ resolved
@@ -10,11 +10,8 @@
   currency: false,
   crossoverReport: false,
   plugins: false,
-<<<<<<< HEAD
   forceReload: false,
-=======
   payPeriodsEnabled: false,
->>>>>>> 84967757
 };
 
 export function useFeatureFlag(name: FeatureFlag): boolean {
