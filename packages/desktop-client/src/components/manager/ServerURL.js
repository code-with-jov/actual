<<<<<<< HEAD
import React from 'react';
import { View, Text, AnchorLink } from 'loot-design/src/components/common';
import { useServerURL } from '../../hooks/useServerURL';
=======
import React, { useState, useEffect } from 'react';

import { send } from 'loot-core/src/platform/client/fetch';
import { View, Text, AnchorLink } from 'loot-design/src/components/common';
>>>>>>> 5a00bf6b

export default function ServerURL() {
  const url = useServerURL();

  return (
    <View
      style={{
        position: 'absolute',
        bottom: 0,
        left: 0,
        right: 0,
        justifyContent: 'center',
        flexDirection: 'row',
        marginBottom: 15,
        zIndex: 5000
      }}
    >
      <Text>
        {url ? (
          <>
            Using server: <strong>{url}</strong>
          </>
        ) : (
          <strong>No server configured</strong>
        )}
      </Text>
      <AnchorLink bare to="/config-server" style={{ marginLeft: 15 }}>
        Change
      </AnchorLink>
    </View>
  );
}<|MERGE_RESOLUTION|>--- conflicted
+++ resolved
@@ -1,13 +1,9 @@
-<<<<<<< HEAD
 import React from 'react';
-import { View, Text, AnchorLink } from 'loot-design/src/components/common';
-import { useServerURL } from '../../hooks/useServerURL';
-=======
-import React, { useState, useEffect } from 'react';
 
 import { send } from 'loot-core/src/platform/client/fetch';
 import { View, Text, AnchorLink } from 'loot-design/src/components/common';
->>>>>>> 5a00bf6b
+
+import { useServerURL } from '../../hooks/useServerURL';
 
 export default function ServerURL() {
   const url = useServerURL();
