// @ts-strict-ignore
import React, { useRef, useState } from 'react';
import { useTranslation } from 'react-i18next';

import { Button } from '@actual-app/components/button';
import { SvgDotsHorizontalTriple } from '@actual-app/components/icons/v1';
import {
  SvgArrowButtonDown1,
  SvgArrowButtonUp1,
} from '@actual-app/components/icons/v2';
import { Popover } from '@actual-app/components/popover';
import { SpaceBetween } from '@actual-app/components/space-between';
import { styles } from '@actual-app/components/styles';
import { theme } from '@actual-app/components/theme';
import { View } from '@actual-app/components/view';
import { css } from '@emotion/css';

import * as monthUtils from 'loot-core/shared/months';

import { BudgetMonthMenu } from './BudgetMonthMenu';
import { ExpenseTotal } from './ExpenseTotal';
import { IncomeTotal } from './IncomeTotal';
import { Saved } from './Saved';

import { useTrackingBudget } from '@desktop-client/components/budget/tracking/TrackingBudgetContext';
import { NotesButton } from '@desktop-client/components/NotesButton';
import { useLocale } from '@desktop-client/hooks/useLocale';
import { SheetNameProvider } from '@desktop-client/hooks/useSheetName';
import { useUndo } from '@desktop-client/hooks/useUndo';

type BudgetSummaryProps = {
  month: string;
};
export function BudgetSummary({ month }: BudgetSummaryProps) {
  const locale = useLocale();
  const { t } = useTranslation();
  const {
    currentMonth,
    summaryCollapsed: collapsed,
    onBudgetAction,
    onToggleSummaryCollapse,
  } = useTrackingBudget();

  const [menuOpen, setMenuOpen] = useState(false);
  const triggerRef = useRef(null);
  const { showUndoNotification } = useUndo();

  function onMenuOpen() {
    setMenuOpen(true);
  }

  function onMenuClose() {
    setMenuOpen(false);
  }

  const ExpandOrCollapseIcon = collapsed
    ? SvgArrowButtonDown1
    : SvgArrowButtonUp1;

<<<<<<< HEAD
  const displayMonth = monthUtils.format(month, "MMMM ''yy", locale);
=======
  const displayMonth = monthUtils.getMonthDateRange(month, undefined, locale);
>>>>>>> d103c154

  return (
    <View
      style={{
        backgroundColor:
          month === currentMonth
            ? theme.budgetCurrentMonth
            : theme.budgetOtherMonth,
        boxShadow: styles.cardShadow,
        borderRadius: 6,
        marginLeft: 0,
        marginRight: 0,
        marginTop: 5,
        flex: 1,
        cursor: 'default',
        marginBottom: 5,
        overflow: 'hidden',
        '& .hover-visible': {
          opacity: 0,
          transition: 'opacity .25s',
        },
        '&:hover .hover-visible': {
          opacity: 1,
        },
      }}
    >
      <SheetNameProvider name={monthUtils.sheetForMonth(month)}>
        <View
          style={{
            padding: '0 13px',
            ...(collapsed ? { margin: '10px 0' } : { marginTop: 16 }),
          }}
        >
          <View
            style={{
              position: 'absolute',
              left: 10,
              top: 0,
            }}
          >
            <Button
              variant="bare"
              aria-label={
                collapsed
                  ? t('Expand month summary')
                  : t('Collapse month summary')
              }
              className="hover-visible"
              onPress={onToggleSummaryCollapse}
            >
              <ExpandOrCollapseIcon
                width={13}
                height={13}
                // The margin is to make it the exact same size as the dots button
                style={{ color: theme.pageTextSubdued, margin: 1 }}
              />
            </Button>
          </View>

          <div
            className={css({
              textAlign: 'center',
              marginTop: 3,
              fontSize: 18,
              fontWeight: 500,
              textDecorationSkip: 'ink',
            })}
          >
            {displayMonth}
          </div>

          <View
            style={{
              position: 'absolute',
              right: 10,
              top: 0,
              flexDirection: 'row',
              alignItems: 'center',
            }}
          >
            <View>
              <NotesButton
                id={`budget-${month}`}
                width={15}
                height={15}
                tooltipPosition="bottom right"
                defaultColor={theme.pageTextLight}
              />
            </View>
            <View style={{ userSelect: 'none' }}>
              <Button
                ref={triggerRef}
                variant="bare"
                aria-label={t('Menu')}
                onPress={onMenuOpen}
              >
                <SvgDotsHorizontalTriple
                  width={15}
                  height={15}
                  style={{ color: theme.pageTextLight }}
                />
              </Button>

              <Popover
                triggerRef={triggerRef}
                isOpen={menuOpen}
                onOpenChange={onMenuClose}
              >
                <BudgetMonthMenu
                  onCopyLastMonthBudget={() => {
                    onBudgetAction(month, 'copy-last');
                    onMenuClose();
                    showUndoNotification({
                      message: t(
                        "{{displayMonth}} budgets have all been set to last month's budgeted amounts.",
                        { displayMonth },
                      ),
                    });
                  }}
                  onSetBudgetsToZero={() => {
                    onBudgetAction(month, 'set-zero');
                    onMenuClose();
                    showUndoNotification({
                      message: t(
                        '{{displayMonth}} budgets have all been set to zero.',
                        { displayMonth },
                      ),
                    });
                  }}
                  onSetMonthsAverage={numberOfMonths => {
                    onBudgetAction(month, `set-${numberOfMonths}-avg`);
                    onMenuClose();
                    showUndoNotification({
                      message:
                        numberOfMonths === 12
                          ? t(
                              `${displayMonth} budgets have all been set to yearly average.`,
                            )
                          : t(
                              `${displayMonth} budgets have all been set to ${numberOfMonths} month average.`,
                            ),
                    });
                  }}
                  onCheckTemplates={() => {
                    onBudgetAction(month, 'check-templates');
                    onMenuClose();
                  }}
                  onApplyBudgetTemplates={() => {
                    onBudgetAction(month, 'apply-goal-template');
                    onMenuClose();
                    showUndoNotification({
                      message: t(
                        '{{displayMonth}} budget templates have been applied.',
                        { displayMonth },
                      ),
                    });
                  }}
                  onOverwriteWithBudgetTemplates={() => {
                    onBudgetAction(month, 'overwrite-goal-template');
                    onMenuClose();
                    showUndoNotification({
                      message: t(
                        '{{displayMonth}} budget templates have been overwritten.',
                        { displayMonth },
                      ),
                    });
                  }}
                />
              </Popover>
            </View>
          </View>
        </View>

        {!collapsed && (
          <SpaceBetween
            direction="vertical"
            gap={10}
            style={{
              alignSelf: 'center',
              alignItems: 'flex-start',
              backgroundColor: theme.tableRowHeaderBackground,
              borderRadius: 4,
              padding: '10px 15px',
              marginTop: 13,
            }}
          >
            <IncomeTotal />
            <ExpenseTotal />
          </SpaceBetween>
        )}

        {collapsed ? (
          <View
            style={{
              alignItems: 'center',
              padding: '10px 20px',
              justifyContent: 'space-between',
              backgroundColor: theme.tableRowHeaderBackground,
              borderTop: '1px solid ' + theme.tableBorder,
            }}
          >
            <Saved projected={month >= currentMonth} />
          </View>
        ) : (
          <Saved
            projected={month >= currentMonth}
            style={{ marginTop: 13, marginBottom: 20 }}
          />
        )}
      </SheetNameProvider>
    </View>
  );
}<|MERGE_RESOLUTION|>--- conflicted
+++ resolved
@@ -57,11 +57,7 @@
     ? SvgArrowButtonDown1
     : SvgArrowButtonUp1;
 
-<<<<<<< HEAD
-  const displayMonth = monthUtils.format(month, "MMMM ''yy", locale);
-=======
   const displayMonth = monthUtils.getMonthDateRange(month, undefined, locale);
->>>>>>> d103c154
 
   return (
     <View
