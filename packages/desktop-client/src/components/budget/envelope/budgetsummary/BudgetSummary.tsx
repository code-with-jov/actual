import React, { memo, useRef, useState } from 'react';
import { useTranslation } from 'react-i18next';

import { Button } from '@actual-app/components/button';
import { SvgDotsHorizontalTriple } from '@actual-app/components/icons/v1';
import {
  SvgArrowButtonDown1,
  SvgArrowButtonUp1,
} from '@actual-app/components/icons/v2';
import { Popover } from '@actual-app/components/popover';
import { styles } from '@actual-app/components/styles';
import { theme } from '@actual-app/components/theme';
import { View } from '@actual-app/components/view';
import { css } from '@emotion/css';

import * as monthUtils from 'loot-core/shared/months';

import { BudgetMonthMenu } from './BudgetMonthMenu';
import { ToBudget } from './ToBudget';
import { TotalsList } from './TotalsList';

import { useEnvelopeBudget } from '@desktop-client/components/budget/envelope/EnvelopeBudgetContext';
import { NotesButton } from '@desktop-client/components/NotesButton';
import { useLocale } from '@desktop-client/hooks/useLocale';
import { SheetNameProvider } from '@desktop-client/hooks/useSheetName';
import { useUndo } from '@desktop-client/hooks/useUndo';

type BudgetSummaryProps = {
  month: string;
};
export const BudgetSummary = memo(({ month }: BudgetSummaryProps) => {
  const locale = useLocale();
  const {
    currentMonth,
    summaryCollapsed: collapsed,
    onBudgetAction,
    onToggleSummaryCollapse,
  } = useEnvelopeBudget();

  const [menuOpen, setMenuOpen] = useState(false);
  const triggerRef = useRef(null);
  const { showUndoNotification } = useUndo();

  function onMenuOpen() {
    setMenuOpen(true);
  }

  function onMenuClose() {
    setMenuOpen(false);
  }

  const prevMonthName = monthUtils.format(
    monthUtils.prevMonth(month),
    'MMM',
    locale,
  );

  const ExpandOrCollapseIcon = collapsed
    ? SvgArrowButtonDown1
    : SvgArrowButtonUp1;

<<<<<<< HEAD
  const displayMonth = monthUtils.format(month, "MMMM ''yy", locale);
=======
  const displayMonth = monthUtils.getMonthDateRange(month, undefined, locale);
>>>>>>> d103c154
  const { t } = useTranslation();

  return (
    <View
      data-testid="budget-summary"
      style={{
        backgroundColor:
          month === currentMonth
            ? theme.budgetCurrentMonth
            : theme.budgetOtherMonth,
        boxShadow: styles.cardShadow,
        borderRadius: 6,
        marginLeft: 0,
        marginRight: 0,
        marginTop: 5,
        flex: 1,
        cursor: 'default',
        marginBottom: 5,
        overflow: 'hidden',
        '& .hover-visible': {
          opacity: 0,
          transition: 'opacity .25s',
        },
        '&:hover .hover-visible': {
          opacity: 1,
        },
      }}
    >
      <SheetNameProvider name={monthUtils.sheetForMonth(month)}>
        <View
          style={{
            padding: '0 13px',
            ...(collapsed ? { margin: '10px 0' } : { marginTop: 16 }),
          }}
        >
          <View
            style={{
              position: 'absolute',
              left: 10,
              top: 0,
            }}
          >
            <Button
              variant="bare"
              aria-label={
                collapsed
                  ? t('Expand month summary')
                  : t('Collapse month summary')
              }
              className="hover-visible"
              onPress={onToggleSummaryCollapse}
            >
              <ExpandOrCollapseIcon
                width={13}
                height={13}
                // The margin is to make it the exact same size as the dots button
                style={{ color: theme.tableTextLight, margin: 1 }}
              />
            </Button>
          </View>

          <div
            className={css([
              {
                textAlign: 'center',
                marginTop: 3,
                fontSize: 18,
                fontWeight: 500,
                textDecorationSkip: 'ink',
              },
              currentMonth === month && { fontWeight: 'bold' },
            ])}
          >
            {displayMonth}
          </div>

          <View
            style={{
              position: 'absolute',
              right: 10,
              top: 0,
              flexDirection: 'row',
              alignItems: 'center',
            }}
          >
            <View>
              <NotesButton
                id={`budget-${month}`}
                width={15}
                height={15}
                tooltipPosition="bottom right"
                defaultColor={theme.tableTextLight}
              />
            </View>
            <View style={{ userSelect: 'none', marginLeft: 2 }}>
              <Button
                ref={triggerRef}
                variant="bare"
                aria-label={t('Menu')}
                onPress={onMenuOpen}
              >
                <SvgDotsHorizontalTriple
                  width={15}
                  height={15}
                  style={{ color: theme.pageTextLight }}
                />
              </Button>

              <Popover
                triggerRef={triggerRef}
                isOpen={menuOpen}
                onOpenChange={onMenuClose}
              >
                <BudgetMonthMenu
                  onCopyLastMonthBudget={() => {
                    onBudgetAction(month, 'copy-last');
                    onMenuClose();
                    showUndoNotification({
                      message: t(
                        "{{displayMonth}} budgets have all been set to last month's budgeted amounts.",
                        { displayMonth },
                      ),
                    });
                  }}
                  onSetBudgetsToZero={() => {
                    onBudgetAction(month, 'set-zero');
                    onMenuClose();
                    showUndoNotification({
                      message: t(
                        '{{displayMonth}} budgets have all been set to zero.',
                        { displayMonth },
                      ),
                    });
                  }}
                  onSetMonthsAverage={numberOfMonths => {
                    onBudgetAction(month, `set-${numberOfMonths}-avg`);
                    onMenuClose();
                    showUndoNotification({
                      message:
                        numberOfMonths === 12
                          ? t(
                              `${displayMonth} budgets have all been set to yearly average.`,
                            )
                          : t(
                              `${displayMonth} budgets have all been set to ${numberOfMonths} month average.`,
                            ),
                    });
                  }}
                  onCheckTemplates={() => {
                    onBudgetAction(month, 'check-templates');
                    onMenuClose();
                  }}
                  onApplyBudgetTemplates={() => {
                    onBudgetAction(month, 'apply-goal-template');
                    onMenuClose();
                    showUndoNotification({
                      message: t(
                        '{{displayMonth}} budget templates have been applied.',
                        { displayMonth },
                      ),
                    });
                  }}
                  onOverwriteWithBudgetTemplates={() => {
                    onBudgetAction(month, 'overwrite-goal-template');
                    onMenuClose();
                    showUndoNotification({
                      message: t(
                        '{{displayMonth}} budget templates have been overwritten.',
                        { displayMonth },
                      ),
                    });
                  }}
                  onEndOfMonthCleanup={() => {
                    onBudgetAction(month, 'cleanup-goal-template');
                    onMenuClose();
                    showUndoNotification({
                      message: t(
                        '{{displayMonth}} end-of-month cleanup templates have been applied.',
                        { displayMonth },
                      ),
                    });
                  }}
                />
              </Popover>
            </View>
          </View>
        </View>

        {collapsed ? (
          <View
            style={{
              alignItems: 'center',
              padding: '10px 20px',
              justifyContent: 'space-between',
              backgroundColor: theme.tableBackground,
              borderTop: '1px solid ' + theme.tableBorder,
            }}
          >
            <ToBudget
              prevMonthName={prevMonthName}
              month={month}
              onBudgetAction={onBudgetAction}
              isCollapsed
            />
          </View>
        ) : (
          <>
            <TotalsList
              prevMonthName={prevMonthName}
              style={{
                padding: '5px 0',
                marginTop: 17,
                backgroundColor: theme.tableRowHeaderBackground,
                borderTopWidth: 1,
                borderBottomWidth: 1,
                borderColor: theme.tableBorder,
              }}
            />
            <View style={{ margin: '23px 0' }}>
              <ToBudget
                prevMonthName={prevMonthName}
                month={month}
                onBudgetAction={onBudgetAction}
              />
            </View>
          </>
        )}
      </SheetNameProvider>
    </View>
  );
});

BudgetSummary.displayName = 'EnvelopeBudgetSummary';<|MERGE_RESOLUTION|>--- conflicted
+++ resolved
@@ -59,11 +59,7 @@
     ? SvgArrowButtonDown1
     : SvgArrowButtonUp1;
 
-<<<<<<< HEAD
-  const displayMonth = monthUtils.format(month, "MMMM ''yy", locale);
-=======
   const displayMonth = monthUtils.getMonthDateRange(month, undefined, locale);
->>>>>>> d103c154
   const { t } = useTranslation();
 
   return (
