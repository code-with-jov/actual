import React, { useRef, useEffect, useCallback, useLayoutEffect } from 'react';
import { useDispatch } from 'react-redux';

import { send } from 'loot-core/src/platform/client/fetch';
import {
  splitTransaction,
  updateTransaction,
  addSplitTransaction,
  realizeTempTransactions,
  applyTransactionDiff
} from 'loot-core/src/shared/transactions';
import { getChangedValues, applyChanges } from 'loot-core/src/shared/util';

import { TransactionTable } from './TransactionsTable';
<<<<<<< HEAD
import { useHistory } from 'react-router';
=======

>>>>>>> 5a00bf6b
const uuid = require('loot-core/src/platform/uuid');

// When data changes, there are two ways to update the UI:
//
// * Optimistic updates: we apply the needed updates to local data
//   and rerender immediately, and send off the changes to the
//   server. Currently, it assumes the server request is successful.
//   If it fails the user will see a generic error which isn't
//   great, but since the server is local a failure is very
//   unlikely. Still, we should notify errors better.
//
// * A full refetch and rerender: this is needed when applying
//   updates locally is too complex. Usually this happens when
//   changing a field that data is sorted on: we're not going
//   to resort the data in memory, we want to rely on the database
//   for that. So we need to do a full refresh.
//
// When writing updates, it's up to you to decide which one to do.
// Optimistic updates feel snappy, but they might show data
// differently than a full refresh. It's up to you to decide which
// one to use when doing updates.

async function saveDiff(diff) {
  let remoteUpdates = await send('transactions-batch-update', {
    ...diff,
    learnCategories: true
  });
  if (remoteUpdates.length > 0) {
    return { updates: remoteUpdates };
  }
  return {};
}

async function saveDiffAndApply(diff, changes, onChange) {
  let remoteDiff = await saveDiff(diff);
  onChange(
    applyTransactionDiff(changes.newTransaction, remoteDiff),
    applyChanges(remoteDiff, changes.data)
  );
}

export default function TransactionList({
  tableRef,
  transactions,
  allTransactions,
  loadMoreTransactions,
  account,
  accounts,
  categoryGroups,
  payees,
  balances,
  showAccount,
  headerContent,
  animated,
  isAdding,
  isNew,
  isMatched,
  isFiltered,
  dateFormat,
  addNotification,
  renderEmpty,
  onChange,
  onRefetch,
  onRefetchUpToRow,
  onCloseAddTransaction,
  onCreatePayee
}) {
  let dispatch = useDispatch();
  let table = useRef();
  let transactionsLatest = useRef();
  let scrollTo = useRef();
  let history = useHistory();

  // useEffect(() => {
  //   if (scrollTo.current) {
  //     // table.current.scrollTo(scrollTo.current);
  //   }
  // }, [transactions]);

  useEffect(clearScrollTo);

  useLayoutEffect(() => {
    transactionsLatest.current = transactions;
  }, [transactions]);

  function clearScrollTo() {
    scrollTo.current = null;
  }

  let onAdd = useCallback(async newTransactions => {
    newTransactions = realizeTempTransactions(newTransactions);

    await saveDiff({ added: newTransactions });
    onRefetch();
  }, []);

  let onSave = useCallback(async transaction => {
    let changes = updateTransaction(transactionsLatest.current, transaction);

    if (changes.diff.updated.length > 0) {
      let dateChanged = !!changes.diff.updated[0].date;
      if (dateChanged) {
        // Make sure it stays at the top of the list of transactions
        // for that date
        changes.diff.updated[0].sort_order = Date.now();
        await saveDiff(changes.diff);
        onRefetch();
      } else {
        onChange(changes.newTransaction, changes.data);
        saveDiffAndApply(changes.diff, changes, onChange);
      }
    }
  }, []);

  let onAddSplit = useCallback(id => {
    const changes = addSplitTransaction(transactionsLatest.current, id);
    onChange(changes.newTransaction, changes.data);
    saveDiffAndApply(changes.diff, changes, onChange);
    return changes.diff.added[0].id;
  }, []);

  let onSplit = useCallback(id => {
    const changes = splitTransaction(transactionsLatest.current, id);
    onChange(changes.newTransaction, changes.data);
    saveDiffAndApply(changes.diff, changes, onChange);
    return changes.diff.added[0].id;
  }, []);

  let onApplyRules = useCallback(async transaction => {
    let afterRules = await send('rules-run', { transaction });
    let diff = getChangedValues(transaction, afterRules);

    let newTransaction = { ...transaction };
    if (diff) {
      Object.keys(diff).forEach(field => {
        if (
          newTransaction[field] == null ||
          newTransaction[field] === '' ||
          newTransaction[field] === 0
        ) {
          newTransaction[field] = diff[field];
        }
      });
    }
    return newTransaction;
  }, []);

  let onManagePayees = useCallback(
    id => {
      debugger;
      history.push('/payees', { selectedPayee: id });
    },
    [history]
  );

  return (
    <TransactionTable
      ref={tableRef}
      transactions={allTransactions}
      loadMoreTransactions={loadMoreTransactions}
      accounts={accounts}
      categoryGroups={categoryGroups}
      payees={payees}
      balances={balances}
      showAccount={showAccount}
      showCategory={true}
      animated={animated}
      currentAccountId={account && account.id}
      isAdding={isAdding}
      isNew={isNew}
      isMatched={isMatched}
      isFiltered={isFiltered}
      dateFormat={dateFormat}
      addNotification={addNotification}
      headerContent={headerContent}
      renderEmpty={renderEmpty}
      onSave={onSave}
      onApplyRules={onApplyRules}
      onSplit={onSplit}
      onCloseAddTransaction={onCloseAddTransaction}
      onAdd={onAdd}
      onAddSplit={onAddSplit}
      onManagePayees={onManagePayees}
      onCreatePayee={onCreatePayee}
      onScroll={clearScrollTo}
      style={{ backgroundColor: 'white' }}
    />
  );
}<|MERGE_RESOLUTION|>--- conflicted
+++ resolved
@@ -1,5 +1,6 @@
 import React, { useRef, useEffect, useCallback, useLayoutEffect } from 'react';
 import { useDispatch } from 'react-redux';
+import { useHistory } from 'react-router';
 
 import { send } from 'loot-core/src/platform/client/fetch';
 import {
@@ -12,11 +13,7 @@
 import { getChangedValues, applyChanges } from 'loot-core/src/shared/util';
 
 import { TransactionTable } from './TransactionsTable';
-<<<<<<< HEAD
-import { useHistory } from 'react-router';
-=======
-
->>>>>>> 5a00bf6b
+
 const uuid = require('loot-core/src/platform/uuid');
 
 // When data changes, there are two ways to update the UI:
